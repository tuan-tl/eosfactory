# Welcome to *EOSFactory*

[EOSFactory](http://eosfactory.io/) is a Python-based [EOS](https://eos.io) smart-contract development & testing framework, created by [Tokenika](https://tokenika.io).

The goal is to achieve a similar functionality to Ethereum's [Truffle Framework](http://truffleframework.com/).

With a single command-line interface you can create a private testnet and then compile, unit-test and deploy EOS smart-contracts.

All of this using simple yet powerful [Python3](https://www.python.org/) syntax.

## Why it’s needed?

Undoubtedly, everything that *EOSFactory* offers can be done with the official EOSIO toolset, i.e. `cleos` and `eosiocpp`. Does it make *EOSFactory* just a simple alternative to those tools? Not really.

Try to go through [EOS tutorials](https://github.com/EOSIO/eos/wiki/Tutorial-eosio-token-Contract) based on `cleos` and you'll see how much concentration is required to follow those simple examples without making a single mistake. And now imagine doing it 10 or 100 times. Surely, it's a daunting task!

Code development and unit-testing involve tasks that need to be executed hundreds of times, and each time in exactly the same way and exactly the same context. Therefore those tasks need to be fully automated, as otherwise a lot of time is being wasted and, what’s even worse, a lot of additional uncertainty is introduced. Manually performed actions are prone to errors.

And this is what *EOSFactory* actually brings to the table: an easy & intuitive way to automate the process of dealing with smart-contracts. Write down, in the form of a Python script, what needs to be done multiple times in exactly the same way and exactly the same context, and then just run the script. *EOSFactory* will take care of everything else: it will compile your smart-contract, create a new testnet, deploy the contract, invoke its methods and verify the response, then tear down the testnet, and finally report the results. And all of this done in a couple of seconds.

## Main features

#### 1. Object-oriented

When you use tools like `cleos` all you have at your disposal is issuing separate, one-off commands, as `cleos` is not able to keep your state. Thus each time you interact with a contract, you need to tell `cleos` which contract and which account you mean. Contrary to that, in *EOSFactory* everything is an object. You create a contract (or an account), keep reference to it and then invoke its various methods.

#### 2. Simple syntax

The front-end of *EOSFactory* is simply a Python3 *Command Line Interface*. This way you can interact with EOS smart-contract, and prove it works as expected, without having to deal with the complexity of a low-level language like C++. In most cases Python’s syntax is clear for everyone.

#### 3. Real testnet

As EOS full node is very quick we don’t need to rely on a testnet simulator similar to [TestRPC](https://github.com/trufflesuite/ganache-cli) in Ethereum. Instead, we can work with a real testnet and this makes unit-tests much more reliable. Thus *EOSFactory* has the ability to launch and tear down an EOS testnet in a very efficient way, so that you can fully test your smart-contract in a couple of seconds and do it multiple times.

#### 4. Support for both local and remote testnet

Performing unit tests on a public testnet is much more complex than using a local one where you have full control. The whole infrastructure of *EOSFactory* is designed in such a way that the same unit test is able to work in both environments, and switching between them is just a matter of changing one parameter.

#### 5. Aliases for account names

*EOSIO* accounts are indexed by their names, thus those names have to be unique within the blockchain namespace and have to follow specific restrictions. As a result, most of the human readable combinations are already taken, even in a testnet environment. *EOSFactory* hides the actual names of an *EOSIO* accounts behind a system of human-friendly aliases.

#### 6. Truly cross-platform

We make sure everything we do is fully compatible with Windows - our toolset enables you to run an EOS node and interact with it on any operating system, including Windows, MacOS and Linux.

## Architecture

*EOSFactory* is composed of three layers:
- C++ client (i.e. `cleos`) connected to an EOS node (i.e. `nodeos`) running a private or public testnet,
- C++ bridge (i.e. `teos`) for functionalities not supported by `cleos`,
- Python wrapper acting as a convenient human-oriented interface.

Using Python will allow us to build [interactive tutorials](http://eosfactory.io/build/html/) for EOS smart-contracts.

## User documentation

* [Introduction to EOSFactory](http://eosfactory.io/build/html/tutorials/00.IntroductionToEOSFactory.html)
* [Installing EOSFactory](http://eosfactory.io/build/html/tutorials/01.InstallingEOSFactory.html)
* [Interacting with EOS Contracts in EOSFactory](http://eosfactory.io/build/html/tutorials/02.InteractingWithEOSContractsInEOSFactory.html)
* [Building and deploying EOS Contracts in EOSFactory](http://eosfactory.io/build/html/tutorials/03.BuildingAndDeployingEOSContractsInEOSFactory.html)
* [Working with EOS Contracts using EOSFactory in VSC](http://eosfactory.io/build/html/tutorials/04.WorkingWithEOSContractsUsingEOSFactoryInVSC.html)
* [Interacting with Public Testnet](http://eosfactory.io/build/html/tutorials/05.InteractingWithPublicTestnet.html)

## Use cases

* [Wallet Class](http://eosfactory.io/build/html/cases/02_wallet/case.html)
* [Symbolic Names](http://eosfactory.io/build/html/cases/03_symbolic_names/case.html)
* [Account Class](http://eosfactory.io/build/html/cases/04_account/case.html)
* [Master Account](http://eosfactory.io/build/html/cases/05_master_account/case.html)

## Developer documentation

Please refer to [this index of Python modules](http://eosfactory.io/build/html/py-modindex.html) which constitute the front-end of *EOSFactory*.

## Release notes

Please refer to [this document](http://eosfactory.io/build/html/releases/ReleaseNotesVersion2.0.html).

## Current status

<<<<<<< HEAD
As of the [v2.0](https://github.com/tokenika/eosfactory/releases/tag/v2.0) release *EOSFactory* is a production-ready system, which means it can be used for working with real-life smart-contracts. Both local (private) testnets and remote (public) testnets are supported.

## Roadmap

Our long-term goal is to turn *EOSFactory* into a comprehensive IDE (Integrated Development Environment) for EOS smart-contracts, smilar to Ethereum's [Truffle Framework](https://truffleframework.com/).
=======
As of the [v1.1](https://github.com/tokenika/eosfactory/releases/tag/v1.1) release, EOSFactory is a production-ready system, which means it can be used for working with real-life smart-contracts.

Both local (private) testnets and remote (public) testnets are supported. Theoretically you could even use it on the EOS mainnet, even though it's not recommended at this stage for security reasons.

## Roadmap

After [v1.1](https://github.com/tokenika/eosfactory/releases/tag/v1.1) has been released, our current focus is mainly on stabilizing the code, collecting feedback from users and improving UX.

Our long-term goal is to turn EOSFactory into a comprehensive IDE (Integrated Development Environment) for EOS smart-contracts, similar to Ethereum's [Truffle Framework](https://truffleframework.com/).
>>>>>>> ebec1ab3

- [Plan for Subsequent EOSFactory Releases](http://eosfactory.io/build/html/roadmap/PlanForSubsequentEOSFactoryReleases.html)
- [Long-term EOSFactory Roadmap](http://eosfactory.io/build/html/roadmap/LongTermEOSFactoryRoadmap.html)

## Licence

This code is provided as is, under [MIT Licence](LICENCE).<|MERGE_RESOLUTION|>--- conflicted
+++ resolved
@@ -79,23 +79,11 @@
 
 ## Current status
 
-<<<<<<< HEAD
 As of the [v2.0](https://github.com/tokenika/eosfactory/releases/tag/v2.0) release *EOSFactory* is a production-ready system, which means it can be used for working with real-life smart-contracts. Both local (private) testnets and remote (public) testnets are supported.
 
 ## Roadmap
 
 Our long-term goal is to turn *EOSFactory* into a comprehensive IDE (Integrated Development Environment) for EOS smart-contracts, smilar to Ethereum's [Truffle Framework](https://truffleframework.com/).
-=======
-As of the [v1.1](https://github.com/tokenika/eosfactory/releases/tag/v1.1) release, EOSFactory is a production-ready system, which means it can be used for working with real-life smart-contracts.
-
-Both local (private) testnets and remote (public) testnets are supported. Theoretically you could even use it on the EOS mainnet, even though it's not recommended at this stage for security reasons.
-
-## Roadmap
-
-After [v1.1](https://github.com/tokenika/eosfactory/releases/tag/v1.1) has been released, our current focus is mainly on stabilizing the code, collecting feedback from users and improving UX.
-
-Our long-term goal is to turn EOSFactory into a comprehensive IDE (Integrated Development Environment) for EOS smart-contracts, similar to Ethereum's [Truffle Framework](https://truffleframework.com/).
->>>>>>> ebec1ab3
 
 - [Plan for Subsequent EOSFactory Releases](http://eosfactory.io/build/html/roadmap/PlanForSubsequentEOSFactoryReleases.html)
 - [Long-term EOSFactory Roadmap](http://eosfactory.io/build/html/roadmap/LongTermEOSFactoryRoadmap.html)
