--- conflicted
+++ resolved
@@ -26,11 +26,7 @@
 # The short X.Y version
 version = ''
 # The full version, including alpha/beta/rc tags
-<<<<<<< HEAD
-release = '3.0.0'
-=======
 release = '3.0'
->>>>>>> af6e04fe
 
 
 # -- General configuration ---------------------------------------------------
