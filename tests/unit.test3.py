# python3 ./tests/unit.test3.py

import unittest
import warnings
import json
import node
import sess
from eosf import *

<<<<<<< HEAD
pyteos.set_verbose(False)
pyteos.set_suppress_error_msg(True)
=======
set_verbose(False)
>>>>>>> caa26b40

class Test1(unittest.TestCase):

    contract = None

    def run(self, result=None):
        """ Stop after first error """      
        if not result.failures:
            super().run(result)

    
    @classmethod
    def setUpClass(cls):
        with warnings.catch_warnings():
            warnings.simplefilter("ignore")
            node.reset()
        sess.setup()
        cls.contract = ContractFromTemplate("_e4b2ffc804529ce9c6fae258197648cc2", remove_existing = True)

        
    def setUp(self):
        self.assertTrue(node.is_running(), "testnet failure")
        self.contract = self.__class__.contract
        self.assertTrue(self.contract.is_created(), "contract failure")

        
    def test_01(self):
        self.assertTrue(self.contract.build(), "build")

    
    def test_02(self):
        self.assertTrue(self.contract.deploy(), "deploy")


    def test_03(self):
        self.assertTrue(self.contract.get_code(), "get_code")


    def test_04(self):
        self.assertTrue(
            self.contract.push_action(
            "hi", 
            '{"user":"alice"}',
            sess.alice),
            "push_action hi 1")

        self.assertTrue(
            self.contract.push_action(
            "hi", 
            '{"user":"carol"}',
            sess.carol),
            "push_action hi 2")


    def test_05(self):
        """ This should fail due to authority mismatch """
        self.assertFalse(
            self.contract.push_action(
            "hi", 
            '{"user":"carol"}',
            sess.alice),
            "push_action hi")


    def tearDown(self):
        pass


    @classmethod
    def tearDownClass(cls):
        cls.contract.delete()
        node.stop()


if __name__ == "__main__":
    unittest.main()<|MERGE_RESOLUTION|>--- conflicted
+++ resolved
@@ -3,22 +3,18 @@
 import unittest
 import warnings
 import json
+import pyteos
 import node
 import sess
 from eosf import *
 
-<<<<<<< HEAD
 pyteos.set_verbose(False)
-pyteos.set_suppress_error_msg(True)
-=======
-set_verbose(False)
->>>>>>> caa26b40
 
 class Test1(unittest.TestCase):
 
     contract = None
 
-    def run(self, result=None):
+    def run(self, result = None):
         """ Stop after first error """      
         if not result.failures:
             super().run(result)
@@ -35,32 +31,30 @@
         
     def setUp(self):
         self.assertTrue(node.is_running(), "testnet failure")
-        self.contract = self.__class__.contract
-        self.assertTrue(self.contract.is_created(), "contract failure")
 
         
     def test_01(self):
-        self.assertTrue(self.contract.build(), "build")
+        self.assertTrue(self.__class__.contract.build(), "build")
 
     
     def test_02(self):
-        self.assertTrue(self.contract.deploy(), "deploy")
+        self.assertTrue(self.__class__.contract.deploy(), "deploy")
 
 
     def test_03(self):
-        self.assertTrue(self.contract.get_code(), "get_code")
+        self.assertTrue(self.__class__.contract.get_code(), "get_code")
 
 
     def test_04(self):
         self.assertTrue(
-            self.contract.push_action(
+            self.__class__.contract.push_action(
             "hi", 
             '{"user":"alice"}',
             sess.alice),
             "push_action hi 1")
 
         self.assertTrue(
-            self.contract.push_action(
+            self.__class__.contract.push_action(
             "hi", 
             '{"user":"carol"}',
             sess.carol),
@@ -68,13 +62,12 @@
 
 
     def test_05(self):
-        """ This should fail due to authority mismatch """
         self.assertFalse(
-            self.contract.push_action(
+            self.__class__.contract.push_action(
             "hi", 
             '{"user":"carol"}',
             sess.alice),
-            "push_action hi")
+            "push_action hi 3")
 
 
     def tearDown(self):
@@ -83,7 +76,7 @@
 
     @classmethod
     def tearDownClass(cls):
-        cls.contract.delete()
+        #cls.contract.delete()
         node.stop()
 
 
