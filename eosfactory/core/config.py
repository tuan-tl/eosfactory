import os
import argparse

import json

import eosfactory.core.errors as errors
import eosfactory.core.logger as logger
import eosfactory.core.utils as utils

LOCALHOST_HTTP_ADDRESS = "127.0.0.1:8888"
contractsDir = "contracts"
DEFAULT_TEMPLATE = "01_hello_world"
FROM_HERE_TO_EOSF_DIR = "../../../"
CONFIG_JSON = "config.json"
EOSIO_CONTRACT_DIR = "build/contracts/"
CONTRACTS_DIR = "contracts/"
LOCALNODE = "localnode/"

eosio_repository_dir_ = ("EOSIO_SOURCE_DIR", [None])
node_address_ = ("LOCAL_NODE_ADDRESS", [LOCALHOST_HTTP_ADDRESS])
wallet_address_ = ("WALLET_MANAGER_ADDRESS", [None])
genesis_json_ = ("EOSIO_GENESIS_JSON", [LOCALNODE + "genesis.json"])
data_dir_ = ("LOCAL_NODE_DATA_DIR", [LOCALNODE])
config_dir_ = ("LOCAL_NODE_CONFIG_DIR", [LOCALNODE])
workspaceEosio_ = ("EOSIO_WORKSPACE", [EOSIO_CONTRACT_DIR])
keosd_wallet_dir_ = ("KEOSD_WALLET_DIR", ["${HOME}/eosio-wallet/"])
chain_state_db_size_mb_ = ("EOSIO_SHARED_MEMORY_SIZE_MB", ["200"])
node_api_ = ("NODE_API", ["cleos"])
wsl_root_ = ("WSL_ROOT", [None])
nodeos_stdout_ = ("NODEOS_STDOUT", [None])

cli_exe_ = (
    "EOSIO_CLI_EXECUTABLE", 
    ["build/programs/cleos/cleos", "/usr/local/eosio/bin/cleos"])
node_exe_ = (
    "LOCAL_NODE_EXECUTABLE", 
    ["build/programs/nodeos/nodeos", "/usr/local/eosio/bin/nodeos"])

eosio_cpp_ = ("EOSIO_CPP", ["/usr/local/eosio.cdt/bin/eosio-cpp"])
eosio_abigen_ = ("EOSIO_ABIGEN", ["/usr/local/eosio.cdt/bin/eosio-abigen"])

key_private_ = (
    "EOSIO_KEY_PRIVATE", 
    ["5KQwrPbwdL6PhXujxW37FSSQZ1JiwsST4cqQzDeyXtP79zkvFD3"])
key_public_ = (
    "EOSIO_KEY_PUBLIC",
    ["EOS6MRyAjQq8ud7hVNYcfnVPJqcVpscN5So8BhtHuGYqET5GDW5CV"])
contract_workspace_ = (
    "EOSIO_CONTRACT_WORKSPACE", [CONTRACTS_DIR])
boost_include_dir_ = (
    "BOOST_INCLUDE_DIR", 
    ["${HOME}/opt/boost/include", "/usr/local/include/"])
wasm_clang_exe_ = (
    "WASM_CLANG_EXECUTABLE", 
    ["${HOME}/opt/wasm/bin/clang", "/usr/local/wasm/bin/clang"])
wasm_llvm_link_exe_ = (
    "WASM_LLVM_LINK_EXECUTABLE",
    ["${HOME}/opt/wasm/bin/llvm-link", "/usr/local/wasm/bin/llvm-link"])
wasm_llc_exe_ = (
    "WASM_LLC_EXECUTABLE",
    ["${HOME}/opt/wasm/bin/llc", "/usr/local/wasm/bin/llc"])
s2wasm_exe_ = ( ##/mnt/c/Workspaces/EOS/eos/
    "S2WASM_EXECUTABLE",
    ["build/externals/binaryen/bin/eosio-s2wasm",
        "/usr/local/bin/eosio-s2wasm", "/usr/local/eosio/bin/eosio-s2wasm"])
wast2wasm_exe_ = (
    "WAST2WASM_EXECUTABLE",
    ["build/libraries/wasm-jit/Source/Programs/eosio-wast2wasm",
        "/usr/local/bin/eosio-wast2wasm", 
        "/usr/local/eosio/bin/eosio-wast2wasm"])
abigen_exe_ = ( # used without eosio.cdt
    "ABIGEN_EXECUTABLE",
    ["build/programs/eosio-abigen/eosio-abigen",
        "/usr/local/bin/eosio-abigen","/usr/local/eosio/bin/eosio-abigen"])
is_nodeos_in_window_ = ("NODE_IN_WINDOW", [0])


def eosio_repository_dir():
    return config_value_checked(eosio_repository_dir_)


def eosf_dir():
    path = os.path.realpath(os.path.join(__file__, FROM_HERE_TO_EOSF_DIR))
    if os.path.exists(path):
        return path

    raise errors.Error('''
        Cannot determine the root directory of the EOSFactory.
        It is attempted to be derived from the path of the configuration file
            '{}'.
        Therefore, this file has to remain in the original position.
        Currently, the result of the assertion is '{}'.
    '''.format(__file__, path))


def eosio_key_private():
    return config_value_checked(key_private_)


def eosio_key_public():
    return config_value_checked(key_public_)


def chain_state_db_size_mb():
    return config_value_checked(chain_state_db_size_mb_)


def node_api():
    return config_value_checked(node_api_)


def wsl_root():
    path = config_value_checked(wsl_root_).strip()
    return path.replace("\\", "/")


def is_nodeos_in_window():
    return config_value_checked(is_nodeos_in_window_)


def nodeos_stdout():
    return config_value(nodeos_stdout_)


def http_server_address():
    return config_value_checked(node_address_)


def http_wallet_address():
    return config_value_checked(wallet_address_)


def boost_include_dir():
    return first_valid_path(boost_include_dir_, "boost/version.hpp")


def wasm_clang_exe():
    return first_valid_path(wasm_clang_exe_)


def wasm_llvm_link_exe():
    return first_valid_path(wasm_llvm_link_exe_)      


def s2wasm_exe():
    return first_valid_path(s2wasm_exe_)


def wast2wasm_exe():
    return first_valid_path(wast2wasm_exe_)

def wasm_llc_exe():
    return first_valid_path(wasm_llc_exe_) 


def node_exe():
    return first_valid_path(node_exe_) 


def cli_exe():
    return first_valid_path(cli_exe_)


def eosio_cpp():
    return first_valid_path(eosio_cpp_)


def eosio_abigen():
    return first_valid_path(eosio_abigen_)


def abigen_exe():
    return first_valid_path(abigen_exe_)


def keosd_wallet_dir():
    return first_valid_path(keosd_wallet_dir_)


def node_exe_name():
    '''Name of the local node executable, used for killing the process.
    '''
    path = node_exe()
    return os.path.splitext(os.path.basename(path))[0]


def data_dir():
    return first_valid_path(data_dir_)
    

def config_dir():
    return first_valid_path(config_dir_)


def genesis_json():
    return first_valid_path(genesis_json_)

def workspaceEosio():
    return first_valid_path(workspaceEosio_)


def config_file():
    file = os.path.join(eosf_dir(), CONFIG_JSON)
        
    if not os.path.exists(file):
        with open(file, "w") as output:
            output.write("{}")

            logger.INFO('''
        Cannot find the config json file. It is expected to be 
            '{}'.
        Creating an empty config file there.
            '''.format(file))

    return file


def config_map():
    path = config_file()
    if os.path.exists(path):
        try:
            with open(path, "r") as input:
                text = input.read()
                if not text:
                    return {}
                else:
                    return json.loads(text)
        except Exception as e:
            raise errors.Error(str(e))

    raise errors.Error('''
Cannot find the config json file.       
    ''')


def write_config_map(map):
    path = config_file()
    if os.path.exists(path):
        with open(path, "w+") as output:
            output.write(json.dumps(map, indent=4))
        return

    raise errors.Error('''
Cannot find the config json file.       
    ''')
    

def config_values(config_list):
    config_key = config_list[0]

    retval = []
    # First, configure file ...
    config_json = config_map()
    if config_key in config_json and config_json[config_key]:
        retval.append(config_json[config_key])
        return retval        
      
    # ... next, environmental variable.
    if config_key in os.environ:
        value = os.environ[config_key]
        retval.append(value)
        return retval        

    # Finally, hard-codded values, if any.
    values = config_list[1]
    if values:
        return values          

    return retval


def config_value(config_list):
    retval = config_values(config_list) 
    return retval[0] if retval else None


def config_value_checked(config_list):
    retval = config_value(config_list)
    if not retval is None:
        return retval

    raise errors.Error('''
The value of {} is not defined.
Define it in the config file
{}       
    '''.format(config_list[0]), config_file())


def first_valid_path(config_list, findFile=None):
    '''Given a key to the config list, get a valid file system path.

    The key may map to a path either absolute, or relative either to the EOSIO 
    or EOSF repositories.
    
    Also, the path can be relative to the ``HOME`` environment variable.
    '''
    values = config_values(config_list)
    for path in values:

        if "${HOME}" in path: 
            home = None
            if "HOME" in os.environ:
                home = os.environ["HOME"]
                
            if home:
                path = path.replace("${HOME}", home)
                if findFile: 
                    if os.path.exists(os.path.join(path, findFile)):
                        return path
                else:
                    if os.path.exists(path):
                        return path

        if os.path.isabs(path):
            if findFile:
                if os.path.exists(os.path.join(path, findFile)):
                    return path
            else:
                if os.path.exists(path):
                    return path

        try: # We can do without any eosio repository.
            full_path = os.path.join(eosio_repository_dir(), path)
            if findFile:
                if os.path.exists(os.path.join(full_path, findFile)):
                    return full_path
            else:
                if os.path.exists(full_path):
                    return full_path
        except:
            pass

        full_path = os.path.join(eosf_dir(), path)
        if findFile:
            if os.path.exists(os.path.join(full_path, findFile)):
                return full_path
        else:
            if os.path.exists(full_path):
                return full_path        

    raise errors.Error('''
    Cannot find any path for '{}'.
    '''.format(config_list[0]))


def contract_dir(contract_dir_hint):
    '''Given a hint, determine the contract directory.
    The contract directory is the container for the project of a contract.
    The hint is probed to be one of the following pieces of information:
    the absolute path to a contract directory;
    the relative path to a contract directory, relative to the directory set with the ``contract_workspace_`` variable;
    the relative path to a contract directory, relative to the ``contracts`` directory in the repository of EOSFactory;
    the relative path to a contract directory, relative to the ``contracts`` directory in the repository of EOSIO.
    '''
    contract_dir_hint = utils.wslMapWindowsLinux(contract_dir_hint)

    # ? the absolute path to a contract directory
    trace = contract_dir_hint + "\n"
    if os.path.isfile(contract_dir_hint):
        contract_dir_hint = os.path.dirname(contract_dir_hint)
    if os.path.isabs(contract_dir_hint):
        return contract_dir_hint

    # ? the relative path to a contract directory, relative to the directory 
    # set with the 'contract_workspace_' variable
    contract_dir_ = os.path.join(
        config_value(contract_workspace_), contract_dir_hint)
    trace = trace + contract_dir_ + "\n"
    if os.path.isdir(contract_dir_):
        return contract_dir_

    # ? the relative path to a contract directory, relative to the 
    # ``contracts`` directory in the repository of EOSFactory
    contract_dir_ = os.path.join(
            eosf_dir(), 
            CONTRACTS_DIR, contract_dir_hint)
    trace = trace + contract_dir_ + "\n"
    if os.path.isdir(contract_dir_):
        return contract_dir_ 

    # ? the relative path to a contract directory, relative to the 
    # ``contracts`` directory in the repository of EOSIO
    contract_dir_ = os.path.join(
            config_value(eosio_repository_dir_),
            EOSIO_CONTRACT_DIR, contract_dir_hint)
    trace = trace + contract_dir_ + "\n"
    if os.path.isdir(contract_dir_):
        return contract_dir_ 
    
    raise errors.Error('''
        Cannot determine the contract directory.
        Tried path list:
        {}
    '''.format(trace))


def source_files(source_path):
    srcs = []
    extensions = [".cpp", ".cxx", ".c", ".abi"]
    files = os.listdir(source_path)
    for file in files:
        path = os.path.join(source_path, file)
        if os.path.splitext(file)[1] in extensions:
            if os.path.isfile(path):
                srcs.append(path)
    return srcs
    

def contract_source_files(contract_dir_hint):
    contract_dir_ = contract_dir(utils.wslMapWindowsLinux(contract_dir_hint))
    trace = contract_dir_ + "\n"

    source_path = contract_dir_
    srcs = source_files(source_path)
    if srcs:
        return (source_path, srcs)            

    source_path = os.path.join(contract_dir_, "src")
    trace = trace + source_path + "\n"
    srcs = source_files(source_path)
    if srcs:
        return (source_path, srcs)            

    raise errors.Error('''
        Cannot find any contract source directory.
        Tried path list:
        {}
    '''.format(trace))


def contract_file(contract_dir_hint, contract_file_hint):
    ''' Given contract dir and contract file hints, determine the file.

    Contract files are those extended with ``wast``, ``wasm`` and ``abi``.

    First, the ``contract_file_hint`` may be an absolute path.
    Next, it may be relative to the contract directory.

    The contract directory is the container for the project of a contract. This 
    directory is determined with the ``contract_dir`` function, basing on the 
    ``contract_dir_hint``.

    Any contract directory contains directories and files structured according 
    to few schemes:
    flat structure with all the files in this directory as in the ``eos/contracts/*`` contract directories in the EOS repository;
    structure with a directory named ``build`` as resulting from the EOSFactory templates;
    '''
    contract_dir_hint = utils.wslMapWindowsLinux(contract_dir_hint)
    contract_file_hint = utils.wslMapWindowsLinux(contract_file_hint)

    # ? ``contract_file_hint`` may be an absolute path to a file
    trace = contract_file_hint + "\n" 
    if os.path.isabs(contract_file_hint) \
                                    and os.path.isfile(contract_file_hint):
        return contract_file_hint

    # ? it may be relative to the contract directory.
    contract_dir_ = contract_dir(contract_dir_hint)

    # ? flat structure with all the files in this directory
    contract_file = os.path.join(contract_dir_, contract_file_hint)
    trace = trace + contract_file + "\n"
    if os.path.isfile(contract_file):
        return contract_file

    # ? structure with a directory named ``build``
    # and ``contract_file_hint`` is relative file
    contract_file = os.path.join(contract_dir_, "build", contract_file_hint)
    trace = trace + contract_file + "\n"
    if os.path.isfile(contract_file):
        return contract_file

    # ? structure with a directory named ``build``
    # and ``contract_file_hint`` is a file extension merely
    build_dir = os.path.join(contract_dir_, "build")
    trace = trace + build_dir + "\n"
    files = os.listdir(build_dir)
    for file in files:
        if os.path.splitext(file)[1] == contract_file_hint:
            return os.path.join(build_dir, file)

    raise errors.Error('''
        Cannot determine the contract file basing on hints:
        contract dir hint: {}
        contract file hint: {}
        Tried path list:
        {}
    '''.format(contract_dir_hint, contract_file_hint, trace))  


def contract_workspace():
    '''Return the absolute path to the contract workspace of the user.
    '''
    workspacePath = config_value(contract_workspace_)
    trace = workspacePath + "\n"
    
    if not os.path.isabs(workspacePath):
        workspacePath = os.path.join(eosf_dir(), workspacePath)
        trace = trace + workspacePath + "\n"
    if os.path.exists(workspacePath):
        return workspacePath

    raise errors.Error('''
        Cannot determine the contract workspace.
        Tried path list:
        {}
    '''.format(trace))


def abi_file(contract_dir):
    '''Given the contract directory, return the ABI file path relative.
    '''
    return os.path.relpath(
        contract_file(contract_dir, ".abi"), contract_dir)


def wast_file(contract_dir):
    '''Given the contract directory, return the WAST file path relative.
    '''
    return os.path.relpath(
        contract_file(contract_dir, ".wast"), contract_dir)


def wasm_file(contract_dir):
    '''Given the contract directory, return the WASM file path relative.
    '''
    return os.path.relpath(
        contract_file(contract_dir, ".wasm"), contract_dir)


def not_defined():
    map = current_config()
    retval = {}
    for key, value in map.items():
        if value == None or value is None:
            retval[key] = value
    return retval


def current_config(contract_dir=None):
    map = {}
    
    map["CONFIG_FILE"] = config_file()
<<<<<<< HEAD
    try:
        map[node_address_[0]] = http_server_address()
    except:
        map[node_address_[0]] = None
    try:     
        map[key_private_[0]] = eosio_key_private()
    except:
        map[key_private_[0]] = None
    try:  
        map[key_public_[0]] = eosio_key_public()
    except:
        map[key_public_[0]] = None
    try:
        map[wsl_root_[0]] = wsl_root()
    except:
        map[wsl_root_[0]] = None
    try:
        map[wallet_address_[0]] = http_wallet_address() \
                if http_wallet_address() else http_server_address()
    except:
        map[wallet_address_[0]] = None
    try:
        map[chain_state_db_size_mb_[0]] = chain_state_db_size_mb()
    except:
        map[chain_state_db_size_mb_[0]] = None
    try:
        map[node_api_[0]] = node_api()
    except:
        map[node_api_[0]] = None
    try:
        map[is_nodeos_in_window_[0]] = is_nodeos_in_window()
    except:
        map[is_nodeos_in_window_[0]] = None
    try:
        map[contract_workspace_[0]] = config_value_checked(contract_workspace_)
    except:
         map[contract_workspace_[0]] = None
=======
    map[node_address_[0]] = http_server_address()     
    map[key_private_[0]] = eosio_key_private()  
    map[key_public_[0]] = eosio_key_public()
    map[wsl_root_[0]] = wsl_root()
    map[wallet_address_[0]] = http_wallet_address() \
            if http_wallet_address() else http_server_address()
    map[chain_state_db_size_mb_[0]] = chain_state_db_size_mb()
    map[node_api_[0]] = node_api()
    map[is_nodeos_in_window_[0]] = is_nodeos_in_window()
    map[contract_workspace_[0]] = config_value(contract_workspace_)
    map[nodeos_stdout_[0]] = config_value(nodeos_stdout_)

>>>>>>> 477f58d6
    try:
        map[keosd_wallet_dir_[0]] = keosd_wallet_dir()   
    except:
        map[keosd_wallet_dir_[0]] = None
    try: 
        map[eosio_repository_dir_[0]] = eosio_repository_dir()
    except:
        map[eosio_repository_dir_[0]] = None 
    try: 
        map[data_dir_[0]] = data_dir()
    except:
        map[data_dir_[0]] = None 
    try:    
        map[config_dir_[0]] = config_dir()
    except:
        map[config_dir_[0]] = None   
    try: 
        map[cli_exe_[0]] = cli_exe()
    except:
        map[cli_exe_[0]] = None 
    try: 
        map[node_exe_[0]] = node_exe()
    except:
        map[node_exe_[0]] = None
    try: 
        map[eosio_cpp_[0]] = eosio_cpp()
    except:
        map[eosio_cpp_[0]] = None             
    try: 
        map[eosio_abigen_[0]] = eosio_abigen()
    except:
        map[eosio_abigen_[0]] = None             
    try:   
        map[genesis_json_[0]] = genesis_json()
    except:
        map[genesis_json_[0]] = None      
    try:
        map[wasm_clang_exe_[0]] = wasm_clang_exe()
    except:
        map[wasm_clang_exe_[0]] = None
    try:
        map[boost_include_dir_[0]] =  boost_include_dir()
    except:
        map[boost_include_dir_[0]] = None
    try:
        map[wasm_llvm_link_exe_[0]] = wasm_llvm_link_exe()
    except:
        map[wasm_llvm_link_exe_[0]] = None
    try:
        map[wasm_llc_exe_[0]] = wasm_llc_exe()
    except:
        map[wasm_llc_exe_[0]] = None
    try:
        map[s2wasm_exe_[0]] = s2wasm_exe()
    except:
        map[s2wasm_exe_[0]] = None
    try:
        map[wast2wasm_exe_[0]] = wast2wasm_exe()
    except:
        map[wast2wasm_exe_[0]] = None
    try:
        map[workspaceEosio_[0]] = workspaceEosio()
    except:
        map[workspaceEosio_[0]] = None
    try:
        map[abigen_exe_[0]] = abigen_exe()
    except:
        map[abigen_exe_[0]] = None
    
    if contract_dir:
        contract_dir = contract_dir(contract_dir)
        try:
            map["contract-dir"] = contract_dir
        except:
            map["contract-dir"] = None
        try:
            map["contract-wast"] = wast_file(contract_dir)
        except:
            map["contract-wast"] = None
        try:
            map["contract-wasm"] = wasm_file(contract_dir)
        except:
            map["contract-wasm"] = None
        try:
            map["contract-abi"] = abi_file(contract_dir)
        except:
            map["contract-abi"] = None

    return map        

if __name__ == '__main__':
    print(json.dumps(current_config(), sort_keys=True, indent=4))<|MERGE_RESOLUTION|>--- conflicted
+++ resolved
@@ -541,7 +541,7 @@
     map = {}
     
     map["CONFIG_FILE"] = config_file()
-<<<<<<< HEAD
+
     try:
         map[node_address_[0]] = http_server_address()
     except:
@@ -579,20 +579,6 @@
         map[contract_workspace_[0]] = config_value_checked(contract_workspace_)
     except:
          map[contract_workspace_[0]] = None
-=======
-    map[node_address_[0]] = http_server_address()     
-    map[key_private_[0]] = eosio_key_private()  
-    map[key_public_[0]] = eosio_key_public()
-    map[wsl_root_[0]] = wsl_root()
-    map[wallet_address_[0]] = http_wallet_address() \
-            if http_wallet_address() else http_server_address()
-    map[chain_state_db_size_mb_[0]] = chain_state_db_size_mb()
-    map[node_api_[0]] = node_api()
-    map[is_nodeos_in_window_[0]] = is_nodeos_in_window()
-    map[contract_workspace_[0]] = config_value(contract_workspace_)
-    map[nodeos_stdout_[0]] = config_value(nodeos_stdout_)
-
->>>>>>> 477f58d6
     try:
         map[keosd_wallet_dir_[0]] = keosd_wallet_dir()   
     except:
